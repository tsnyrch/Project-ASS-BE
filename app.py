################################################
## Project: ASS/NSS API 
## Author: David Michalica, Team 1
## Date: 2024
## 
## Documentation: https://medium.com/@asvinjangid.kumar/creating-your-own-api-in-python-a-beginners-guide-59f4dd18d301
#################################################

import os
import json
from flask import Flask, jsonify, abort, request
from config import Config

from BussinessLayer.MultiSpectral_Camera_Controller import Multispectral_Camera_Controller
from BussinessLayer.RGB_Camera_Controller import RGB_Camera_Controller
from BussinessLayer.SensorController import SensorController
 
from data.RGB_camera import RGB_Camera_Start

# instance of flask application
app = Flask(__name__)
app.config.from_object(Config)
#from .routes import api
#app.register_blueprint(api)


def GetSensorController(ip, port):
    return SensorController(ip, port)

def GetMultispecCameraController():
    return Multispectral_Camera_Controller()

def GetRGB_Camera_Controller():
    return RGB_Camera_Controller()

# home route that returns below text when root url is accessed
@app.route("/")
def hello_world():
    return "<p>Hello, World!</p>"

# RGB camera endpoints
<<<<<<< HEAD
@app.route('/sensor/rgb/start', methods=['POST'])
def SensorStart():
    config = json.loads(request.json)
    data = rGB_Camera_Controller.capture_image(path = config.path, name = config.name, count = 1, quality = config.quality, image_format=config.image_format)
    return jsonify(data)

@app.route('/sensor/rgb/config', methods=['GET'])
def SensorStart():
    config = json.loads(request.json) #in body 
=======
@app.route('/sensor/rgb/start', methods=['GET'])
def CameraRgbStart(config:RGB_Camera_Start):
    rGB_Camera_Controller = GetRGB_Camera_Controller()
    rGB_Camera_Controller.Connect()
    data = rGB_Camera_Controller.capture_image(path = config.path, name = config.name, count = config.name, quality = config.quality, image_format=config.image_format)
    return jsonify(data)

@app.route('/sensor/rgb/config', methods=['GET'])
def CameraRgbConfig(config:RGB_Camera_Start):
    rGB_Camera_Controller = GetRGB_Camera_Controller()
>>>>>>> eb91732a
    return jsonify(
        {
            "data_type:": rGB_Camera_Controller.save_functions.keys,
            "width": rGB_Camera_Controller.camera.Width.Value,
            "height": rGB_Camera_Controller.camera.Height.Value,
        }
    )

# Acustic Sensor endpoints
@app.route('/sensor/acustic/start', methods=['GET'])
def SensorAcusticStart(ip:str = "192.168.0.196", port:int = 40999):
    sensorController = GetSensorController(ip, port)
    return jsonify(sensorController.StartRecording("001"))

@app.route('/sensor/acustic/stop', methods=['GET'])
def SensorAcusticStop(ip:str = "192.168.0.196", port:int = 40999):
    sensorController = GetSensorController(ip, port)
    return jsonify(sensorController.StopRecording("001"))

@app.route('/sensor/acustic/pause', methods=['POST'])
def SensorAcusticPause(ip:str = "192.168.0.196", port:int = 40999):
    sensorController = GetSensorController(ip, port)
    return jsonify(sensorController.PauseRecording("001"))

@app.route('/sensor/acustic/state', methods=['POST'])
def SensorAcusticState(ip:str = "192.168.0.196", port:int = 40999):
    sensorController = GetSensorController(ip, port)
    return jsonify(sensorController.GetRecordingState("001"))

@app.route('/sensor/acustic/', methods=['GET'])
def SensorAcustic(ip:str = "192.168.0.196", port:int = 40999):
    sensorController = GetSensorController(ip, port)
    return jsonify({
        "sensors": sensorController.GetSensors,
        "time": sensorController.GetSystemTime,
    })

@app.route('/sensor/acustic/config', methods=['GET'])
<<<<<<< HEAD
def SensoreConfig():
=======
def SensorAcusticConfig(name:str, verbosity:str, ip:str = "192.168.0.196", port:int = 40999):
    sensorController = GetSensorController(ip, port)
>>>>>>> eb91732a
    return jsonify({
        "config": sensorController.GetConfiguration("001", name=request.form['name'], verbsity=request.form['verbsity']),
    })

@app.route('/sensor/acustic/config', methods=['POST'])
<<<<<<< HEAD
def SensoreConfig():
    obj = json.loads(request.json) # in body {config:object, verbosity:str}
=======
def SensorAcusticConfigSet(config:object, verbosity:str, ip:str = "192.168.0.196", port:int = 40999):
    sensorController = GetSensorController(ip, port)
>>>>>>> eb91732a
    return jsonify({
        "config": sensorController.Configure("001", config=obj.config, verbsity=obj.verbosity),
    })
 
if __name__ == '__main__':  
   port = int(os.environ.get('PORT', 5000))
   app.run(debug = True, host='0.0.0.0', port=port)
   # "192.168.0.196", 40999<|MERGE_RESOLUTION|>--- conflicted
+++ resolved
@@ -39,28 +39,18 @@
     return "<p>Hello, World!</p>"
 
 # RGB camera endpoints
-<<<<<<< HEAD
 @app.route('/sensor/rgb/start', methods=['POST'])
-def SensorStart():
+def CameraRgbStart():
     config = json.loads(request.json)
+    rGB_Camera_Controller = GetRGB_Camera_Controller()
+    rGB_Camera_Controller.Connect()
     data = rGB_Camera_Controller.capture_image(path = config.path, name = config.name, count = 1, quality = config.quality, image_format=config.image_format)
     return jsonify(data)
 
 @app.route('/sensor/rgb/config', methods=['GET'])
-def SensorStart():
+def CameraRgbConfig():
     config = json.loads(request.json) #in body 
-=======
-@app.route('/sensor/rgb/start', methods=['GET'])
-def CameraRgbStart(config:RGB_Camera_Start):
     rGB_Camera_Controller = GetRGB_Camera_Controller()
-    rGB_Camera_Controller.Connect()
-    data = rGB_Camera_Controller.capture_image(path = config.path, name = config.name, count = config.name, quality = config.quality, image_format=config.image_format)
-    return jsonify(data)
-
-@app.route('/sensor/rgb/config', methods=['GET'])
-def CameraRgbConfig(config:RGB_Camera_Start):
-    rGB_Camera_Controller = GetRGB_Camera_Controller()
->>>>>>> eb91732a
     return jsonify(
         {
             "data_type:": rGB_Camera_Controller.save_functions.keys,
@@ -99,24 +89,13 @@
     })
 
 @app.route('/sensor/acustic/config', methods=['GET'])
-<<<<<<< HEAD
-def SensoreConfig():
-=======
-def SensorAcusticConfig(name:str, verbosity:str, ip:str = "192.168.0.196", port:int = 40999):
-    sensorController = GetSensorController(ip, port)
->>>>>>> eb91732a
+def SensoreConfig(name:str, verbosity:str):
     return jsonify({
         "config": sensorController.GetConfiguration("001", name=request.form['name'], verbsity=request.form['verbsity']),
     })
 
 @app.route('/sensor/acustic/config', methods=['POST'])
-<<<<<<< HEAD
-def SensoreConfig():
-    obj = json.loads(request.json) # in body {config:object, verbosity:str}
-=======
-def SensorAcusticConfigSet(config:object, verbosity:str, ip:str = "192.168.0.196", port:int = 40999):
-    sensorController = GetSensorController(ip, port)
->>>>>>> eb91732a
+def SensoreConfig(config:object, verbosity:str):
     return jsonify({
         "config": sensorController.Configure("001", config=obj.config, verbsity=obj.verbosity),
     })
